--- conflicted
+++ resolved
@@ -22,6 +22,7 @@
     force_push: float = 0.1,
     vx: float = 0.05,
     verbose: bool = False,
+    disable_progress_bar: bool = False,
 ) -> None:
     """
     Launches multiple runs for a single set of settings to obtain averaged results.
@@ -43,20 +44,15 @@
 
     for exp in trange(n_experiments, desc="Number of finished runs", position=0):
         step, total_reward = 0, 0
-<<<<<<< HEAD
-        for step in range(1, max_steps + 1):
-            action = agent.act(observation)
-=======
         for step in trange(
-            1,
-            max_steps + 1,
-            desc="Steps within an episode",
-            disable=disable_progress_bar,
-            position=1,
-            leave=False,
+                1,
+                max_steps + 1,
+                desc="Steps within an episode",
+                disable=disable_progress_bar,
+                position=1,
+                leave=False,
         ):
             action = agent.sample_action(observation)
->>>>>>> 7fd0aad9
             observation, reward, done = environment.step(action)
             if verbose:
                 print(
