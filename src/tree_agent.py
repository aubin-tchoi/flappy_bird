from dataclasses import dataclass
from math import ceil, log
<<<<<<< HEAD
from typing import List, cast, Literal, Optional, Union
=======
from typing import List, cast, Callable, Any, Literal
>>>>>>> 7fd0aad9

import numpy as np
from multimethod import multimethod

from .typing import Bar, Observation
from .utils import index_to_decisions


@dataclass
class TreeBasedAgent:
    """
    Agent that takes decision based on the computation of a binary tree modelling all possible sequences of decisions.
    If max_bars is set to -1, the agent will always consider all the bars available in the observation
    """

    # for some reason my IDE only reads the docstrings if I put them below the attribute.

    # parameters of the environment
    gravity: float = 0.05
    """Gravity. A positive value is expected, it is counted negatively when updating the speed."""
    force_push: float = 0.1
    """Value that describes the speed gained vertically by the bird when being pushed."""
    vx: float = 0.05
    """Horizontal speed."""

    alpha: float = 0.0
    """Strength of the regularization towards y close to 0.5 and vy close to 0."""
    beta: float = 0.3
    """Factor between 0 and 1 that balances between the two regularizing factors (y close to 0.5 and vy close to 0)."""

    bars: List[Bar] | None = None
    """Positions of the bars to dodge, in the same format as in the observations."""
    outcomes: np.ndarray | None = None
    """Leaves of the binary tree of the predicted outcomes for each possible sequence of decision (array of bool)."""

    # TODO: maybe replace max_bars by a max distance (== max tree depth) if the RAM consumption is too high
    max_bars: int = -1
    """Maximum number of bars considered by the agent (a value of -1 means that all the bars are considered)."""

    n_steps_computed: int = 0
    """Number of leaves computed."""
    n_steps_saved: int = 0
    """Number of leaves whose computation was prevented by an internal optimization"""

    base_x: float = 0.5
    """Initial x position of the bird (it actually stays the same as only the bars move to avoid eventual overflow)."""

    heuristic: Literal["convex", "geometric"] = "convex"
    """Parameter that controls the choice of the function to guide the bird towards the center with a small velocity."""

    verbose: bool = False
    """Enables debug messages."""

    def _process_bars(self, bars: List[Bar]) -> None:
        """
        Processes bars by filtering inactive bars, shifting them, sorting them, and keeping only a number of them.
        """
        if self.max_bars == -1:
            # taking all the bars, no sorting required
            self.bars = [
                cast(Bar, [bar[0] - self.vx, bar[1] - self.vx, bar[2], bar[3]])
                for bar in filter(
                    lambda bar: bar[1] >= self.base_x,
                    bars,
                )
            ]
        else:
            self.bars = sorted(
                # the bars have to be shifted to the left by one step
                map(
                    lambda bar: cast(
                        Bar, [bar[0] - self.vx, bar[1] - self.vx, bar[2], bar[3]]
                    ),
                    # filtering the bars that were not already passed
                    filter(
                        lambda bar: bar[1] >= self.base_x,
                        bars,
                    ),
                ),
                key=lambda bar: bar[0],
                # taking the first max_bars bars
            )[: self.max_bars]

    def __post_init__(self):
        """
        Processes the bars passed if any.
        """
        if self.heuristic == "convex":
            assert 0.0 <= self.beta <= 1.0, "beta should be between 0. and 1."
        self.outcomes_type = (
            bool if self.alpha == 0 and self.heuristic == "convex" else float
        )
        if self.bars is not None:
            self._process_bars(self.bars)

    def _is_bird_crashing(self, bird_x: float, bird_y: float) -> bool:
        """
        Returns True if the specified bird position leads to it crashing against one of the bars.
        """
        if bird_y <= 0 or bird_y >= 1:
            return True
        for x_left, x_right, height, pos in self.bars:
            # it seems that when the environment compares bird_x to the left and right abscissas of the bar,
            # the bird first goes forward and then goes up or down.
            if x_left <= bird_x - self.vx <= x_right + self.vx:
                if pos and bird_y <= height:
                    return True
                if not pos and bird_y >= 1 - height:
                    return True
        return False

    def _build_tree(
        self,
        bird_x: float,
        bird_y: float,
        bird_vy: float,
        depth: int = 0,
    ) -> np.ndarray:
        """
        Recursive function to build the binary tree.
        TODO: track memory consumption and execution time more closely.
        """
        # possible edge case: there is no bar.
        # temporary fix: fix a big size (can be the max distance) in order to encourage the bird to recenter itself
        tree_depth = (
            max(
                ceil(
                    round(
                        (max(x_right for _, x_right, __, ___ in self.bars) - bird_x)
                        / (self.vx + 1e-5),
                        4,
                    )
                ),
                0,
            )
            if self.bars
            else 10 - depth
        )
        if self.verbose:
            print(
                f"\ndepth - {depth:>2}: coordinates ({bird_x:.2f}, {bird_y:.2f}), speed {bird_vy:+.2f}"
            )

        if tree_depth == 0:
            self.n_steps_computed += 1
            return (
                np.ones(1, dtype=self.outcomes_type)
                * (not self._is_bird_crashing(bird_x, bird_y))
                * (
                    (
                        1
                        - self.alpha
                        * np.sqrt(
                            self.beta * (bird_y - 0.5) ** 2
                            + (1 - self.beta) * bird_vy**2
                        )
                    )
                    if self.heuristic == "convex"
                    else (
                        1
                        - abs(bird_y - 0.5) ** self.alpha
                        * abs(bird_vy) ** self.beta
                        / (0.5**self.alpha * 0.4**self.beta)
                    )
                )
            )

        if self._is_bird_crashing(bird_x, bird_y):
            if self.verbose:
                print("Dead branch")
            self.n_steps_saved += 2**tree_depth
            return np.zeros(2**tree_depth, dtype=self.outcomes_type)

        # TODO: in the environment the bars move instead of the bird, this will cause an issue in the update
        outcomes = np.ones(2**tree_depth, dtype=self.outcomes_type)
        # the even indices correspond to standing still
        outcomes[::2] = self._build_tree(
            bird_x + self.vx,
            bird_y + bird_vy - self.gravity,
            bird_vy - self.gravity,
            depth + 1,
        )
        # the odd indices correspond to jumping
        outcomes[1::2] = self._build_tree(
            bird_x + self.vx,
            bird_y + bird_vy - self.gravity + self.force_push,
            bird_vy - self.gravity + self.force_push,
            depth + 1,
        )

        return outcomes

    @multimethod
    def predict(
        self,
        bird_x: float,
        bird_y: float,
        bird_vy: float,
    ) -> None:
        """
        Builds the tree / compute the outcomes.
        """
        self.outcomes = self._build_tree(bird_x, bird_y, bird_vy)

    @multimethod
    def predict(
        self,
        observation: Observation,
    ) -> None:
        """
        Builds the tree / compute the outcomes.
        """
        self._process_bars(observation[1])
        self.outcomes = self._build_tree(*observation[0])

    def update(
        self,
        action: bool | int,
        observation: Observation,
    ) -> None:
        """
        Updates the outcomes (WIP).
        """
        # TODO: add x, y, vy to the nodes of the tree in order to prevent re-computing the whole tree.
        # removing bars the bird successfully jumped over
        for x_left, x_right, height, pos in self.bars:
            if x_right < observation[0][0]:
                if self.verbose:
                    print("Removing a bar")
                self.bars.pop(0)
                break  # you cannot jump over more than one bar at once

        if len((new_bars := observation[1][: self.max_bars])) != len(self.bars):
            if self.verbose:
                print("Rebuilding the tree")
            self._process_bars(new_bars)
            self.predict(*observation[0])
        else:
            self.outcomes = self.outcomes[int(action) :: 2]

    @multimethod
<<<<<<< HEAD
    def act(self) -> int:
=======
    @_requires_outcomes
    def sample_action(self) -> int:
>>>>>>> 7fd0aad9
        """
        Returns the best action.
        """
        # TODO: maybe consider consuming the value of self.outcomes in this method (putting it back to None)
        return int(self.outcomes[1::2].sum() > self.outcomes[0::2].sum())

    # noinspection PyUnusedLocal
    @multimethod
    def sample_action(self, observation: Observation, eval_mode: bool = False) -> int:
        """
        Returns the best action according to a given observation. Recomputes the tree entirely.
        """
        # TODO: implement a heuristic in case of equality (triggered when there is no possible trajectory)
        # one possible heuristic would consist in lowering the depth of the tree to get maybe one more point
        self.predict(observation)
        return int(self.outcomes[1::2].sum() > self.outcomes[0::2].sum())

    def predict_trajectory_outcome(self, decisions: List[bool]) -> bool:
        """
        Computes the outcome (whether the bird crashes or not) of a given sequence of decisions.
        """
        assert len(decisions) == int(
            log(self.outcomes.shape[0], 2)
        ), "Invalid number of decisions"
        return bool(self.outcomes[sum(2**d for d in decisions)])

<<<<<<< HEAD
    def predict_trajectory_success_rate(self, *decisions: Union[bool, int]) -> float:
=======
    @_requires_outcomes
    def predict_trajectory_success_rate(self, *decisions: bool | int) -> float:
>>>>>>> 7fd0aad9
        """
        Computes the proportion of successful outcomes associated with a given partial sequence of decisions.
        """
        tree_portion = self.outcomes
        for decision in decisions:
            # taking the even indices if decision == 0 and the odd indices otherwise
            tree_portion = tree_portion[int(decision) :: 2]

        return tree_portion.sum() / self.outcomes.shape[0]

    def print_outcomes_stats(self) -> None:
        print(
            f"\nNumber of favorable outcomes:  {self.outcomes.sum():>5} / "
            f"{self.outcomes.shape[0]:<5} ({self.outcomes.mean() * 100:.2f}%)"
        )
        print(
            f"- Probability of winning when standing still: {self.predict_trajectory_success_rate(0) * 100:.2f}%"
        )
        print(
            f"- Probability of winning when jumping:        {self.predict_trajectory_success_rate(1) * 100:.2f}%\n"
        )

    def print_successful_decisions(self, max_lines: int = 10) -> None:
        successful_trajectories = self.outcomes.nonzero()[0]
        indices = np.random.choice(
            successful_trajectories, min(max_lines, successful_trajectories.shape[0])
        )
        print("\nA few successful trajectories:\n -- ", end="")
        print(
            "\n -- ".join(
                " - ".join(
                    "JUMP" if decision else "FALL"
                    for decision in index_to_decisions(
                        index, int(np.log2(self.outcomes.shape[0]))
                    )
                )
                for index in indices
            )
        )

    def print_successful_trajectories(
        self,
        bird_x: float,
        bird_y: float,
        bird_vy: float,
        max_lines: int = 3,
    ) -> None:
        """
        Utility function to print a few successful trajectory with each position taken by the bird after each decision.
        """
        successful_trajectories = self.outcomes.nonzero()[0]
        indices = np.random.choice(
            successful_trajectories, min(max_lines, successful_trajectories.shape[0])
        )
        print("\nA few successful trajectories:")
        for index in indices:
            new_bird_x, new_bird_y, new_bird_vy = bird_x, bird_y, bird_vy
            print(f" -- ({bird_x:.2f}, {bird_y:.2f}, {bird_vy:.2f})", end="")
            decisions = index_to_decisions(index, int(np.log2(self.outcomes.shape[0])))
            for decision in decisions:
                new_bird_x += self.vx
                new_bird_vy += -self.gravity + self.force_push * decision
                new_bird_y += new_bird_vy
                print(
                    f" -> {'jumps' if decision else 'falls'} to "
                    f"({new_bird_x:.2f}, {new_bird_y:.2f}, {new_bird_vy:.2f})",
                    end="",
                )
            print()<|MERGE_RESOLUTION|>--- conflicted
+++ resolved
@@ -1,10 +1,6 @@
 from dataclasses import dataclass
 from math import ceil, log
-<<<<<<< HEAD
 from typing import List, cast, Literal, Optional, Union
-=======
-from typing import List, cast, Callable, Any, Literal
->>>>>>> 7fd0aad9
 
 import numpy as np
 from multimethod import multimethod
@@ -35,9 +31,9 @@
     beta: float = 0.3
     """Factor between 0 and 1 that balances between the two regularizing factors (y close to 0.5 and vy close to 0)."""
 
-    bars: List[Bar] | None = None
+    bars: Optional[List[Bar]] = None
     """Positions of the bars to dodge, in the same format as in the observations."""
-    outcomes: np.ndarray | None = None
+    outcomes: Optional[np.ndarray] = None
     """Leaves of the binary tree of the predicted outcomes for each possible sequence of decision (array of bool)."""
 
     # TODO: maybe replace max_bars by a max distance (== max tree depth) if the RAM consumption is too high
@@ -222,7 +218,7 @@
 
     def update(
         self,
-        action: bool | int,
+        action: Union[bool, int],
         observation: Observation,
     ) -> None:
         """
@@ -246,12 +242,7 @@
             self.outcomes = self.outcomes[int(action) :: 2]
 
     @multimethod
-<<<<<<< HEAD
-    def act(self) -> int:
-=======
-    @_requires_outcomes
     def sample_action(self) -> int:
->>>>>>> 7fd0aad9
         """
         Returns the best action.
         """
@@ -278,12 +269,7 @@
         ), "Invalid number of decisions"
         return bool(self.outcomes[sum(2**d for d in decisions)])
 
-<<<<<<< HEAD
     def predict_trajectory_success_rate(self, *decisions: Union[bool, int]) -> float:
-=======
-    @_requires_outcomes
-    def predict_trajectory_success_rate(self, *decisions: bool | int) -> float:
->>>>>>> 7fd0aad9
         """
         Computes the proportion of successful outcomes associated with a given partial sequence of decisions.
         """
